--- conflicted
+++ resolved
@@ -214,13 +214,6 @@
                         ASKAPLOG_DEBUG_STR(logger, "Has data - about to receive " << size << " channels");
                         for(unsigned int i=0;i<size;i++){
                             in >> chan >> bmaj >> bmin >> bpa;
-<<<<<<< HEAD
-                            casacore::Vector<casacore::Quantum<double> > currentbeam(3);
-                            currentbeam[0] = casacore::Quantum<double>(bmaj, "arcsec");
-                            currentbeam[1] = casacore::Quantum<double>(bmin, "arcsec");
-                            currentbeam[2] = casacore::Quantum<double>(bpa, "deg");
-                            itsBeamList[chan] = currentbeam;
-=======
                             if (bmaj > 0.) {
                                 casa::Vector<casa::Quantum<double> > currentbeam(3);
                                 currentbeam[0] = casa::Quantum<double>(bmaj, "arcsec");
@@ -228,7 +221,6 @@
                                 currentbeam[2] = casa::Quantum<double>(bpa, "deg");
                                 itsBeamList[chan] = currentbeam;
                             }
->>>>>>> 070148b4
                         }
                     }
                     else {
